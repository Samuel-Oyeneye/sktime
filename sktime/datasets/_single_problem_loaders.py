# -*- coding: utf-8 -*-
"""Utilities for loading datasets."""

__author__ = [
    "mloning",
    "sajaysurya",
    "big-o",
    "SebasKoel",
    "Emiliathewolf",
    "TonyBagnall",
    "yairbeer",
    "patrickZIB",
    "aiwalter",
    "jasonlines",
]

__all__ = [
    "load_airline",
    "load_plaid",
    "load_arrow_head",
    "load_gunpoint",
    "load_osuleaf",
    "load_italy_power_demand",
    "load_basic_motions",
    "load_japanese_vowels",
    "load_shampoo_sales",
    "load_longley",
    "load_lynx",
    "load_acsf1",
    "load_unit_test",
    "load_uschange",
    "load_UCR_UEA_dataset",
    "load_PBS_dataset",
    "load_gun_point_segmentation",
    "load_electric_devices_segmentation",
    "load_macroeconomic",
    "load_unit_test_tsf",
]

import os

import numpy as np
import pandas as pd
import statsmodels.api as sm

from sktime.datasets._data_io import (
    _load_dataset,
    _load_provided_dataset,
    load_tsf_to_dataframe,
)

DIRNAME = "data"
MODULE = os.path.dirname(__file__)


def load_UCR_UEA_dataset(name, split=None, return_X_y=True, extract_path=None):
    """Load dataset from UCR UEA time series archive.

    Downloads and extracts dataset if not already downloaded. Data is assumed to be
    in the standard .ts format: each row is a (possibly multivariate) time series.
    Each dimension is separated by a colon, each value in a series is comma
    separated. For examples see sktime.datasets.data.tsc. ArrowHead is an example of
    a univariate equal length problem, BasicMotions an equal length multivariate
    problem.

    Parameters
    ----------
    name : str
        Name of data set. If a dataset that is listed in tsc_dataset_names is given,
        this function will look in the extract_path first, and if it is not present,
        attempt to download the data from www.timeseriesclassification.com, saving it to
        the extract_path.
    split : None or str{"train", "test"}, optional (default=None)
        Whether to load the train or test partition of the problem. By default it
        loads both into a single dataset, otherwise it looks only for files of the
        format <name>_TRAIN.ts or <name>_TEST.ts.
    return_X_y : bool, optional (default=False)
        it returns two objects, if False, it appends the class labels to the dataframe.
    extract_path : str, optional (default=None)
        the path to look for the data. If no path is provided, the function
        looks in `sktime/datasets/data/`.

    Returns
    -------
    X: pd.DataFrame
        The time series data for the problem with n_cases rows and either
        n_dimensions or n_dimensions+1 columns. Columns 1 to n_dimensions are the
        series associated with each case. If return_X_y is False, column
        n_dimensions+1 contains the class labels/target variable.
    y: numpy array, optional
        The class labels for each case in X, returned separately if return_X_y is
        True, or appended to X if False

    Examples
    --------
    >>> from sktime.datasets import load_UCR_UEA_dataset
    >>> X, y = load_UCR_UEA_dataset(name="Yoga")
    """
    return _load_dataset(name, split, return_X_y, extract_path)


def load_plaid(split=None, return_X_y=True):
    """Load the PLAID time series classification problem and returns X and y.

    Example of a univariate problem with unequal length series.

    Parameters
    ----------
    split: None or str{"train", "test"}, optional (default=None)
        Whether to load the train or test partition of the problem. By
        default it loads both.
    return_X_y: bool, optional (default=True)
        If True, returns (features, target) separately instead of a single
        dataframe with columns for features and the target.

    Returns
    -------
    X: pd.DataFrame with m rows and c columns
        The time series data for the problem with m cases and c dimensions
    y: numpy array The class labels for each case in X

    Examples
    --------
    >>> from sktime.datasets import load_plaid
    >>> X, y = load_plaid()
    """
    name = "PLAID"
    return _load_dataset(name, split, return_X_y)


def load_gunpoint(split=None, return_X_y=True):
    """Load the GunPoint time series classification problem and returns X and y.

    Parameters
    ----------
    split: None or str{"train", "test"}, optional (default=None)
        Whether to load the train or test partition of the problem. By default it
        loads both.
    return_X_y: bool, optional (default=True)
        If True, returns (features, target) separately instead of a single
        dataframe with columns for features and the target.

    Returns
    -------
    X: pd.DataFrame with m rows and c columns
        The time series data for the problem with m cases and c dimensions
    y: numpy array
        The class labels for each case in X

    Examples
    --------
    >>> from sktime.datasets import load_gunpoint
    >>> X, y = load_gunpoint()

    Notes
    -----
    Dimensionality:     univariate
    Series length:      150
    Train cases:        50
    Test cases:         150
    Number of classes:  2

    This dataset involves one female actor and one male actor making a
    motion with their
    hand. The two classes are: Gun-Draw and Point: For Gun-Draw the actors
    have their
    hands by their sides. They draw a replicate gun from a hip-mounted
    holster, point it
    at a target for approximately one second, then return the gun to the
    holster, and
    their hands to their sides. For Point the actors have their gun by their
    sides.
    They point with their index fingers to a target for approximately one
    second, and
    then return their hands to their sides. For both classes, we tracked the
    centroid
    of the actor's right hands in both X- and Y-axes, which appear to be highly
    correlated. The data in the archive is just the X-axis.

    Dataset details: http://timeseriesclassification.com/description.php
    ?Dataset=GunPoint
    """
    name = "GunPoint"
    return _load_dataset(name, split, return_X_y)


def load_osuleaf(split=None, return_X_y=True):
    """Load the OSULeaf time series classification problem and returns X and y.

    Parameters
    ----------
    split: None or str{"train", "test"}, optional (default=None)
        Whether to load the train or test partition of the problem. By
        default it loads both.
    return_X_y: bool, optional (default=True)
        If True, returns (features, target) separately instead of a single
        dataframe with columns for
        features and the target.

    Returns
    -------
    X: pd.DataFrame with m rows and c columns
        The time series data for the problem with m cases and c dimensions
    y: numpy array
        The class labels for each case in X

    Examples
    --------
    >>> from sktime.datasets import load_osuleaf
    >>> X, y = load_osuleaf()

    Notes
    -----
    Dimensionality:     univariate
    Series length:      427
    Train cases:        200
    Test cases:         242
    Number of classes:  6

    The OSULeaf data set consist of one dimensional outlines of leaves.
    The series were obtained by color image segmentation and boundary
    extraction (in the anti-clockwise direction) from digitized leaf images
    of six classes: Acer Circinatum, Acer Glabrum, Acer Macrophyllum,
    Acer Negundo, Quercus Garryanaand Quercus Kelloggii for the MSc thesis
    "Content-Based Image Retrieval: Plant Species Identification" by A Grandhi.

    Dataset details: http://www.timeseriesclassification.com/description.php
    ?Dataset=OSULeaf
    """
    name = "OSULeaf"
    return _load_dataset(name, split, return_X_y)


def load_italy_power_demand(split=None, return_X_y=True):
    """Load ItalyPowerDemand time series classification problem.

    Parameters
    ----------
    split: None or str{"train", "test"}, optional (default=None)
        Whether to load the train or test partition of the problem. By
        default it loads both.
    return_X_y: bool, optional (default=True)
        If True, returns (features, target) separately instead of a single
        dataframe with columns for
        features and the target.

    Returns
    -------
    X: pd.DataFrame with m rows and c columns
        The time series data for the problem with m cases and c dimensions
    y: numpy array
        The class labels for each case in X

    Examples
    --------
    >>> from sktime.datasets import load_italy_power_demand
    >>> X, y = load_italy_power_demand()

    Notes
    -----
    Dimensionality:     univariate
    Series length:      24
    Train cases:        67
    Test cases:         1029
    Number of classes:  2

    The data was derived from twelve monthly electrical power demand time series from
    Italy and first used in the paper "Intelligent Icons: Integrating Lite-Weight Data
    Mining and Visualization into GUI Operating Systems". The classification task is to
    distinguish days from Oct to March (inclusive) from April to September.
    Dataset details:
    http://timeseriesclassification.com/description.php?Dataset=ItalyPowerDemand
    """
    name = "ItalyPowerDemand"
    return _load_dataset(name, split, return_X_y)


<<<<<<< HEAD
def load_unit_test(split=None, return_X_y=True, return_type=None):
    """
    Load UnitTest data.
=======
def load_unit_test(split=None, return_X_y=True):
    """Load UnitTest time series classification problem.
>>>>>>> d950ff60

    This is an equal length univariate time series classification problem. It is a
    stripped down version of the ChinaTown problem that is used in correctness tests
    for classification. It loads a two class classification problem with number of
    cases, n, where n = 42 (if split is None) or 20/22 (if split is "train"/"test")
    of series length m = 24

    Parameters
    ----------
    split: None or str{"train", "test"}, optional (default=None)
        Whether to load the train or test partition of the problem. By default it
        loads both.
    return_X_y: bool, optional (default=True)
        If True, returns (features, target) separately instead of a concatenated data
        structure.
    return_type: None or str{"numpy2d", "numpyflat", "numpy3d", "nested_univ"},
        optional (default=None). Controls the returned data structure.

    Returns
    -------
<<<<<<< HEAD
    X:  The time series data for the problem. If return_type is either
        "numpy2d"/"numpyflat", it returns 2D numpy array of shape (n,m), if "numpy3d" it
        returns 3D numpy array of shape (n,1,m) and if "nested_univ" or None it returns
        a nested pandas DataFrame of shape (n,1), where each cell is a pd.Series of
        length m.
    y: (optional) numpy array shape (n,1). The class labels for each case in X.
        If return_X_y is False, y is appended to X.
=======
    X: pd.DataFrame with m rows and c columns
        The time series data for the problem with m cases and c dimensions
    y: numpy array
        The class labels for each case in X
>>>>>>> d950ff60

    Examples
    --------
    >>> from sktime.datasets import load_unit_test
    >>> X, y = load_unit_test()

    Details
    -------
    This is the Chinatown problem with a smaller test set, useful for rapid tests.
    Dimensionality:     univariate
    Series length:      24
    Train cases:        20
    Test cases:         22 (full dataset has 345)
    Number of classes:  2

     See
    http://timeseriesclassification.com/description.php?Dataset=Chinatown
    for the full dataset
    """
    name = "UnitTest"
    return _load_provided_dataset(name, split, return_X_y, return_type)


def load_japanese_vowels(split=None, return_X_y=True):
    """Load the JapaneseVowels time series classification problem.

    Example of a multivariate problem with unequal length series.

    Parameters
    ----------
    split: None or str{"train", "test"}, optional (default=None)
        Whether to load the train or test partition of the problem. By
    default it loads both.
    return_X_y: bool, optional (default=True)
        If True, returns (features, target) separately instead of a
        single dataframe with columns for features and the target.

    Returns
    -------
    X: pd.DataFrame with m rows and c columns
        The time series data for the problem with m cases and c dimensions
    y: numpy array
        The class labels for each case in X

    Examples
    --------
    >>> from sktime.datasets import load_japanese_vowels
    >>> X, y = load_japanese_vowels()

    Notes
    -----
    Dimensionality:     multivariate, 12
    Series length:      7-29
    Train cases:        270
    Test cases:         370
    Number of classes:  9

    A UCI Archive dataset. 9 Japanese-male speakers were recorded saying
    the vowels 'a' and 'e'. A '12-degree
    linear prediction analysis' is applied to the raw recordings to
    obtain time-series with 12 dimensions and series lengths between 7 and 29.
    The classification task is to predict the speaker. Therefore,
    each instance is a transformed utterance,
    12*29 values with a single class label attached, [1...9]. The given
    training set is comprised of 30
    utterances for each speaker, however the test set has a varied
    distribution based on external factors of
    timing and experimental availability, between 24 and 88 instances per
    speaker. Reference: M. Kudo, J. Toyama
    and M. Shimbo. (1999). "Multidimensional Curve Classification Using
    Passing-Through Regions". Pattern
    Recognition Letters, Vol. 20, No. 11--13, pages 1103--1111.
    Dataset details: http://timeseriesclassification.com/description.php
    ?Dataset=JapaneseVowels
    """
    name = "JapaneseVowels"
    return _load_dataset(name, split, return_X_y)


def load_arrow_head(split=None, return_X_y=True, return_type="nested_univ"):
    """
    Load the ArrowHead time series classification problem and returns X and y.

    Parameters
    ----------
    split: None or str{"train", "test"}, optional (default=None)
        Whether to load the train or test partition of the problem. By
        default it loads both.
    return_X_y: bool, optional (default=True)
        If True, returns (features, target) separately instead of a single
        dataframe with columns for
        features and the target.

    Returns
    -------
    X: pd.DataFrame with m rows and c columns
        The time series data for the problem with m cases and c dimensions
    y: numpy array
        The class labels for each case in X

    Examples
    --------
    >>> from sktime.datasets import load_arrow_head
    >>> X, y = load_arrow_head()

    Notes
    -----
    Dimensionality:     univariate
    Series length:      251
    Train cases:        36
    Test cases:         175
    Number of classes:  3

    The arrowhead data consists of outlines of the images of arrowheads. The
    shapes of the
    projectile points are converted into a time series using the angle-based
    method. The
    classification of projectile points is an important topic in
    anthropology. The classes
    are based on shape distinctions such as the presence and location of a
    notch in the
    arrow. The problem in the repository is a length normalised version of
    that used in
    Ye09shapelets. The three classes are called "Avonlea", "Clovis" and "Mix"."

    Dataset details: http://timeseriesclassification.com/description.php
    ?Dataset=ArrowHead
    """
    name = "ArrowHead"
    return _load_provided_dataset(
        name=name, split=split, return_X_y=return_X_y, return_type=return_type
    )


def load_acsf1(split=None, return_X_y=True):
    """Load dataset on power consumption of typical appliances.

    Parameters
    ----------
    split: None or str{"train", "test"}, optional (default=None)
        Whether to load the train or test partition of the problem. By
        default it loads both.
    return_X_y: bool, optional (default=True)
        If True, returns (features, target) separately instead of a single
        dataframe with columns for
        features and the target.

    Returns
    -------
    X: pd.DataFrame with m rows and c columns
        The time series data for the problem with m cases and c dimensions
    y: numpy array
        The class labels for each case in X

    Examples
    --------
    >>> from sktime.datasets import load_acsf1
    >>> X, y = load_acsf1()

    Notes
    -----
    Dimensionality:     univariate
    Series length:      1460
    Train cases:        100
    Test cases:         100
    Number of classes:  10

    The dataset contains the power consumption of typical appliances.
    The recordings are characterized by long idle periods and some high bursts
    of energy consumption when the appliance is active.
    The classes correspond to 10 categories of home appliances;
    mobile phones (via chargers), coffee machines, computer stations
    (including monitor), fridges and freezers, Hi-Fi systems (CD players),
    lamp (CFL), laptops (via chargers), microwave ovens, printers, and
    televisions (LCD or LED)."

    Dataset details: http://www.timeseriesclassification.com/description.php?Dataset
    =ACSF1
    """
    name = "ACSF1"
    return _load_dataset(name, split, return_X_y)


<<<<<<< HEAD
def load_basic_motions(split=None, return_X_y=True, return_type=None):
    """
    Load the BasicMotions time series classification problem and returns X and y.

    This is an equal length multivariate time series classification problem. It loads a
    4 class classification problem with number of cases, n, where n = 80 (if
    split is None) or 40 (if split is "train"/"test") of series length m = 100.
=======
def load_basic_motions(split=None, return_X_y=True, return_type="nested_univ"):
    """Load the  BasicMotions time series classification problem and returns X and y.
>>>>>>> d950ff60

    Parameters
    ----------
    split: None or str{"train", "test"}, optional (default=None)
        Whether to load the train or test partition of the problem. By
        default it loads both.
    return_X_y: bool, optional (default=True)
        If True, returns (time series, target) separately as X and y instead of a single
        data structure.
    return_type: None or str{"numpy3d", "nested_univ"},
        optional (default=None). Controls the returned data structure.

    Returns
    -------
<<<<<<< HEAD
    X:  The time series data for the problem. If return_type is either
        "numpy2d"/"numpyflat", it returns 2D numpy array of shape (n,m), if "numpy3d" it
        returns 3D numpy array of shape (n,6,m) and if "nested_univ" or None it returns
        a nested pandas DataFrame of shape (n,6), where each cell is a pd.Series of
        length m.
    y: (optional) numpy array shape (n,1). The class labels for each case in X.
        If return_X_y is False, y is appended to X.

    Raises
    ------
    ValueError if argument "numpy2d"/"numpyflat" is passed as return_type
=======
    X: pd.DataFrame with m rows and c columns
        The time series data for the problem with m cases and c dimensions
    y: numpy array
        The class labels for each case in X

    Examples
    --------
    >>> from sktime.datasets import load_basic_motions
    >>> X, y = load_basic_motions()

>>>>>>> d950ff60
    Notes
    -----
    Dimensionality:     multivariate, 6
    Series length:      100
    Train cases:        40
    Test cases:         40
    Number of classes:  4

    The data was generated as part of a student project where four students performed
    four activities whilst wearing a smart watch. The watch collects 3D accelerometer
    and a 3D gyroscope It consists of four classes, which are walking, resting,
    running and badminton. Participants were required to record motion a total of
    five times, and the data is sampled once every tenth of a second, for a ten second
    period.

    Dataset details: http://www.timeseriesclassification.com/description.php?Dataset
    =BasicMotions
    """
    name = "BasicMotions"
    if return_type == "numpy2d" or return_type == "numpyflat":
        raise ValueError(
            f"{name} loader: Error, attempting to load into a numpy2d "
            f"array, but cannot because it is a multivariate problem. Use "
            f"numpy3d instead"
        )
    return _load_provided_dataset(
        name=name, split=split, return_X_y=return_X_y, return_type=return_type
    )


# forecasting data sets
def load_shampoo_sales():
    """Load the shampoo sales univariate time series dataset for forecasting.

    Returns
    -------
    y : pd.Series/DataFrame
        Shampoo sales dataset

    Examples
    --------
    >>> from sktime.datasets import load_shampoo_sales
    >>> y = load_shampoo_sales()

    Notes
    -----
    This dataset describes the monthly number of sales of shampoo over a 3
    year period.
    The units are a sales count.

    Dimensionality:     univariate
    Series length:      36
    Frequency:          Monthly
    Number of cases:    1

    References
    ----------
    .. [1] Makridakis, Wheelwright and Hyndman (1998) Forecasting: methods
    and applications,
        John Wiley & Sons: New York. Chapter 3.
    """
    name = "ShampooSales"
    fname = name + ".csv"
    path = os.path.join(MODULE, DIRNAME, name, fname)
    y = pd.read_csv(path, index_col=0, squeeze=True, dtype={1: float})
    y.index = pd.PeriodIndex(y.index, freq="M", name="Period")
    y.name = "Number of shampoo sales"
    return y


def load_longley(y_name="TOTEMP"):
    """Load the Longley dataset for forecasting with exogenous variables.

    Parameters
    ----------
    y_name: str, optional (default="TOTEMP")
        Name of target variable (y)

    Returns
    -------
    y: pd.Series
        The target series to be predicted.
    X: pd.DataFrame
        The exogenous time series data for the problem.

    Examples
    --------
    >>> from sktime.datasets import load_longley
    >>> y, X = load_longley()

    Notes
    -----
    This mulitvariate time series dataset contains various US macroeconomic
    variables from 1947 to 1962 that are known to be highly collinear.

    Dimensionality:     multivariate, 6
    Series length:      16
    Frequency:          Yearly
    Number of cases:    1

    Variable description:

    TOTEMP - Total employment
    GNPDEFL - Gross national product deflator
    GNP - Gross national product
    UNEMP - Number of unemployed
    ARMED - Size of armed forces
    POP - Population

    References
    ----------
    .. [1] Longley, J.W. (1967) "An Appraisal of Least Squares Programs for the
        Electronic Computer from the Point of View of the User."  Journal of
        the American Statistical Association.  62.319, 819-41.
        (https://www.itl.nist.gov/div898/strd/lls/data/LINKS/DATA/Longley.dat)
    """
    name = "Longley"
    fname = name + ".csv"
    path = os.path.join(MODULE, DIRNAME, name, fname)
    data = pd.read_csv(path, index_col=0)
    data = data.set_index("YEAR")
    data.index = pd.PeriodIndex(data.index, freq="Y", name="Period")
    data = data.astype(float)

    # Get target series
    y = data.pop(y_name)
    return y, data


def load_lynx():
    """Load the lynx univariate time series dataset for forecasting.

    Returns
    -------
    y : pd.Series/DataFrame
        Lynx sales dataset

    Examples
    --------
    >>> from sktime.datasets import load_lynx
    >>> y = load_lynx()

    Notes
    -----
    The annual numbers of lynx trappings for 1821–1934 in Canada. This
    time-series records the number of skins of
    predators (lynx) that were collected over several years by the Hudson's
    Bay Company. The dataset was
    taken from Brockwell & Davis (1991) and appears to be the series
    considered by Campbell & Walker (1977).

    Dimensionality:     univariate
    Series length:      114
    Frequency:          Yearly
    Number of cases:    1

    This data shows aperiodic, cyclical patterns, as opposed to periodic,
    seasonal patterns.

    References
    ----------
    .. [1] Becker, R. A., Chambers, J. M. and Wilks, A. R. (1988). The New S
    Language. Wadsworth & Brooks/Cole.

    .. [2] Campbell, M. J. and Walker, A. M. (1977). A Survey of statistical
    work on the Mackenzie River series of
    annual Canadian lynx trappings for the years 1821–1934 and a new
    analysis. Journal of the Royal Statistical Society
    series A, 140, 411–431.
    """
    name = "Lynx"
    fname = name + ".csv"
    path = os.path.join(MODULE, DIRNAME, name, fname)
    y = pd.read_csv(path, index_col=0, squeeze=True, dtype={1: float})
    y.index = pd.PeriodIndex(y.index, freq="Y", name="Period")
    y.name = "Number of Lynx trappings"
    return y


def load_airline():
    """Load the airline univariate time series dataset [1].

    Returns
    -------
    y : pd.Series
        Time series

    Examples
    --------
    >>> from sktime.datasets import load_airline
    >>> y = load_airline()

    Notes
    -----
    The classic Box & Jenkins airline data. Monthly totals of international
    airline passengers, 1949 to 1960.

    Dimensionality:     univariate
    Series length:      144
    Frequency:          Monthly
    Number of cases:    1

    This data shows an increasing trend, non-constant (increasing) variance
    and periodic, seasonal patterns.

    References
    ----------
    .. [1] Box, G. E. P., Jenkins, G. M. and Reinsel, G. C. (1976) Time Series
          Analysis, Forecasting and Control. Third Edition. Holden-Day.
          Series G.
    """
    name = "Airline"
    fname = name + ".csv"
    path = os.path.join(MODULE, DIRNAME, name, fname)
    y = pd.read_csv(path, index_col=0, squeeze=True, dtype={1: float})

    # make sure time index is properly formatted
    y.index = pd.PeriodIndex(y.index, freq="M", name="Period")
    y.name = "Number of airline passengers"
    return y


def load_uschange(y_name="Consumption"):
    """Load MTS dataset for forecasting Growth rates of personal consumption and income.

    Returns
    -------
    y : pd.Series
        selected column, default consumption
    X : pd.DataFrame
        columns with explanatory variables

    Examples
    --------
    >>> from sktime.datasets import load_uschange
    >>> y, X = load_uschange()

    Notes
    -----
    Percentage changes in quarterly personal consumption expenditure,
    personal disposable income, production, savings and the
    unemployment rate for the US, 1960 to 2016.


    Dimensionality:     multivariate
    Columns:            ['Quarter', 'Consumption', 'Income', 'Production',
                         'Savings', 'Unemployment']
    Series length:      188
    Frequency:          Quarterly
    Number of cases:    1

    This data shows an increasing trend, non-constant (increasing) variance
    and periodic, seasonal patterns.

    References
    ----------
    .. [1] Data for "Forecasting: Principles and Practice" (2nd Edition)
    """
    name = "Uschange"
    fname = name + ".csv"
    path = os.path.join(MODULE, DIRNAME, name, fname)
    data = pd.read_csv(path, index_col=0, squeeze=True)

    # Sort by Quarter then set simple numeric index
    # TODO add support for period/datetime indexing
    # data.index = pd.PeriodIndex(data.index, freq='Y')
    data = data.sort_values("Quarter")
    data = data.reset_index(drop=True)
    data.index = pd.Index(data.index, dtype=int)
    data.name = name
    y = data[y_name]
    if y_name != "Quarter":
        data = data.drop("Quarter", axis=1)
    X = data.drop(y_name, axis=1)
    return y, X


def load_gun_point_segmentation():
    """Load the GunPoint time series segmentation problem and returns X.

    We group TS of the UCR GunPoint dataset by class label and concatenate
    all TS to create segments with repeating temporal patterns and
    characteristics. The location at which different classes were
    concatenated are marked as change points.

    We resample the resulting TS to control the TS resolution.
    The window sizes for these datasets are hand-selected to capture
    temporal patterns but are approximate and limited to the values
    [10,20,50,100] to avoid over-fitting.

    Returns
    -------
        X : pd.Series
            Single time series for segmentation
        period_length : int
            The annotated period length by a human expert
        change_points : numpy array
            The change points annotated within the dataset

    Examples
    --------
    >>> from sktime.datasets import load_gun_point_segmentation
    >>> X, period_length, change_points = load_gun_point_segmentation()
    """
    dir = "segmentation"
    name = "GunPoint"
    fname = name + ".csv"

    period_length = int(10)
    change_points = np.int32([900])

    path = os.path.join(MODULE, DIRNAME, dir, fname)
    ts = pd.read_csv(path, index_col=0, header=None, squeeze=True)

    return ts, period_length, change_points


def load_electric_devices_segmentation():
    """Load the Electric Devices segmentation problem and returns X.

    We group TS of the UCR Electric Devices dataset by class label and concatenate
    all TS to create segments with repeating temporal patterns and
    characteristics. The location at which different classes were
    concatenated are marked as change points.

    We resample the resulting TS to control the TS resolution.
    The window sizes for these datasets are hand-selected to capture
    temporal patterns but are approximate and limited to the values
    [10,20,50,100] to avoid over-fitting.

    Returns
    -------
        X : pd.Series
            Single time series for segmentation
        period_length : int
            The annotated period length by a human expert
        change_points : numpy array
            The change points annotated within the dataset

    Examples
    --------
    >>> from sktime.datasets import load_electric_devices_segmentation
    >>> X, period_length, change_points = load_electric_devices_segmentation()
    """
    dir = "segmentation"
    name = "ElectricDevices"
    fname = name + ".csv"

    period_length = int(10)
    change_points = np.int32([1090, 4436, 5712, 7923])

    path = os.path.join(MODULE, DIRNAME, dir, fname)
    ts = pd.read_csv(path, index_col=0, header=None, squeeze=True)

    return ts, period_length, change_points


def load_PBS_dataset():
    """Load the Pharmaceutical Benefit Scheme univariate time series dataset [1]_.

    Returns
    -------
    y : pd.Series
     Time series

    Examples
    --------
    >>> from sktime.datasets import load_PBS_dataset
    >>> y = load_PBS_dataset()

    Notes
    -----
    The Pharmaceutical Benefits Scheme (PBS) is the Australian government drugs
    subsidy scheme.
    Data comprises of the numbers of scripts sold each month for immune sera
    and immunoglobulin products in Australia.


    Dimensionality:     univariate
    Series length:      204
    Frequency:          Monthly
    Number of cases:    1

    The time series is intermittent, i.e contains small counts,
    with many months registering no sales at all,
    and only small numbers of items sold in other months.

    References
    ----------
    .. [1] Data for "Forecasting: Principles and Practice" (3rd Edition)
    """
    name = "PBS_dataset"
    fname = name + ".csv"
    path = os.path.join(MODULE, DIRNAME, name, fname)
    y = pd.read_csv(path, index_col=0, squeeze=True, dtype={1: float})

    # make sure time index is properly formatted
    y.index = pd.PeriodIndex(y.index, freq="M", name="Period")
    y.name = "Number of scripts"
    return y


def load_macroeconomic():
    """
    Load the US Macroeconomic Data [1]_.

    Returns
    -------
    y : pd.DataFrame
     Time series

    Examples
    --------
    >>> from sktime.datasets import load_macroeconomic
    >>> y = load_macroeconomic()

    Notes
    -----
    US Macroeconomic Data for 1959Q1 - 2009Q3.

    Dimensionality:     multivariate, 14
    Series length:      203
    Frequency:          Quarterly
    Number of cases:    1

    This data is kindly wrapped via `statsmodels.datasets.macrodata`.

    References
    ----------
    .. [1] Wrapped via statsmodels:
          https://www.statsmodels.org/dev/datasets/generated/macrodata.html
    .. [2] Data Source: FRED, Federal Reserve Economic Data, Federal Reserve
          Bank of St. Louis; http://research.stlouisfed.org/fred2/;
          accessed December 15, 2009.
    .. [3] Data Source: Bureau of Labor Statistics, U.S. Department of Labor;
          http://www.bls.gov/data/; accessed December 15, 2009.
    """
    y = sm.datasets.macrodata.load_pandas().data
    y["year"] = y["year"].astype(int).astype(str)
    y["quarter"] = y["quarter"].astype(int).astype(str).apply(lambda x: "Q" + x)
    y["time"] = y["year"] + "-" + y["quarter"]
    y.index = pd.PeriodIndex(data=y["time"], freq="Q", name="Period")
    y = y.drop(columns=["year", "quarter", "time"])
    y.name = "US Macroeconomic Data"
    return y


def load_unit_test_tsf():
    """
    Load tsf UnitTest dataset.

    Returns
    -------
    loaded_data: pd.DataFrame
        The converted dataframe containing the time series.
    frequency: str
        The frequency of the dataset.
    forecast_horizon: int
        The expected forecast horizon of the dataset.
    contain_missing_values: bool
        Whether the dataset contains missing values or not.
    contain_equal_length: bool
        Whether the series have equal lengths or not.
    """
    path = os.path.join(MODULE, DIRNAME, "UnitTest", "UnitTest_Tsf_Loader.tsf")
    (
        loaded_data,
        frequency,
        forecast_horizon,
        contain_missing_values,
        contain_equal_length,
    ) = load_tsf_to_dataframe(path)

    return (
        loaded_data,
        frequency,
        forecast_horizon,
        contain_missing_values,
        contain_equal_length,
    )<|MERGE_RESOLUTION|>--- conflicted
+++ resolved
@@ -275,14 +275,9 @@
     return _load_dataset(name, split, return_X_y)
 
 
-<<<<<<< HEAD
 def load_unit_test(split=None, return_X_y=True, return_type=None):
     """
     Load UnitTest data.
-=======
-def load_unit_test(split=None, return_X_y=True):
-    """Load UnitTest time series classification problem.
->>>>>>> d950ff60
 
     This is an equal length univariate time series classification problem. It is a
     stripped down version of the ChinaTown problem that is used in correctness tests
@@ -303,7 +298,6 @@
 
     Returns
     -------
-<<<<<<< HEAD
     X:  The time series data for the problem. If return_type is either
         "numpy2d"/"numpyflat", it returns 2D numpy array of shape (n,m), if "numpy3d" it
         returns 3D numpy array of shape (n,1,m) and if "nested_univ" or None it returns
@@ -311,12 +305,6 @@
         length m.
     y: (optional) numpy array shape (n,1). The class labels for each case in X.
         If return_X_y is False, y is appended to X.
-=======
-    X: pd.DataFrame with m rows and c columns
-        The time series data for the problem with m cases and c dimensions
-    y: numpy array
-        The class labels for each case in X
->>>>>>> d950ff60
 
     Examples
     --------
@@ -500,7 +488,6 @@
     return _load_dataset(name, split, return_X_y)
 
 
-<<<<<<< HEAD
 def load_basic_motions(split=None, return_X_y=True, return_type=None):
     """
     Load the BasicMotions time series classification problem and returns X and y.
@@ -508,10 +495,6 @@
     This is an equal length multivariate time series classification problem. It loads a
     4 class classification problem with number of cases, n, where n = 80 (if
     split is None) or 40 (if split is "train"/"test") of series length m = 100.
-=======
-def load_basic_motions(split=None, return_X_y=True, return_type="nested_univ"):
-    """Load the  BasicMotions time series classification problem and returns X and y.
->>>>>>> d950ff60
 
     Parameters
     ----------
@@ -526,7 +509,6 @@
 
     Returns
     -------
-<<<<<<< HEAD
     X:  The time series data for the problem. If return_type is either
         "numpy2d"/"numpyflat", it returns 2D numpy array of shape (n,m), if "numpy3d" it
         returns 3D numpy array of shape (n,6,m) and if "nested_univ" or None it returns
@@ -538,18 +520,6 @@
     Raises
     ------
     ValueError if argument "numpy2d"/"numpyflat" is passed as return_type
-=======
-    X: pd.DataFrame with m rows and c columns
-        The time series data for the problem with m cases and c dimensions
-    y: numpy array
-        The class labels for each case in X
-
-    Examples
-    --------
-    >>> from sktime.datasets import load_basic_motions
-    >>> X, y = load_basic_motions()
-
->>>>>>> d950ff60
     Notes
     -----
     Dimensionality:     multivariate, 6
