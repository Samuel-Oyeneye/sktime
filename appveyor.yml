--- conflicted
+++ resolved
@@ -133,26 +133,5 @@
 #    artifact: /.*\.whl/  # upload all wheel packages to release assets
 #    draft: true
 #    on:
-<<<<<<< HEAD
-#      branch: master  # release on master branch only
 #      APPVEYOR_REPO_TAG: true
-#      condition: ($env:APPVEYOR_REPO_BRANCH -eq 'master') -and ($env:APPVEYOR_REPO_TAG -eq 'true') -and
-#        ($env:APPVEYOR_REPO_TAG_NAME -match '^v[0-9]\.[0-9]\.[0-9]$')
-#
-
-deploy:
-  - provider: GitHub
-    description: 'Appveyor build artifacts'
-    auth_token:
-      secure: I7Q//pymos/j6j6A6NmsxAdzi9YTJm0cCIha1LTDZOdrONHDACl2gZQ187ublAVk # your encrypted token from GitHub
-    artifact: /.*\.whl/  # upload all wheel packages to release assets
-    draft: true
-    on:
-      branch: master  # release on master branch only
-      APPVEYOR_REPO_TAG: true
-      condition: ($env:APPVEYOR_REPO_BRANCH -eq 'master') -and ($env:APPVEYOR_REPO_TAG -eq 'true') -and
-        ($env:APPVEYOR_REPO_TAG_NAME -match '^v[0-9]\.[0-9]\.[0-9]$')
-=======
-#      APPVEYOR_REPO_TAG: true
-#      condition: $env:APPVEYOR_REPO_TAG_NAME -match '^v[0-9]\.[0-9]\.[0-9]'
->>>>>>> 57944d5b
+#      condition: $env:APPVEYOR_REPO_TAG_NAME -match '^v[0-9]\.[0-9]\.[0-9]'